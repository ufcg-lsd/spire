--- conflicted
+++ resolved
@@ -3,11 +3,7 @@
 import (
 	"context"
 	"crypto/x509"
-<<<<<<< HEAD
 	"errors"
-	"net/url"
-=======
->>>>>>> dbbb4b21
 	"testing"
 	"time"
 
